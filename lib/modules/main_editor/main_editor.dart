--- conflicted
+++ resolved
@@ -156,10 +156,7 @@
     this.file,
     this.configs = const ProImageEditorConfigs(),
   }) : assert(
-          byteArray != null ||
-              file != null ||
-              networkUrl != null ||
-              assetPath != null,
+          byteArray != null || file != null || networkUrl != null || assetPath != null,
           'At least one of bytes, file, networkUrl, or assetPath must not be null.',
         );
 
@@ -323,11 +320,7 @@
   State<ProImageEditor> createState() => ProImageEditorState();
 }
 
-class ProImageEditorState extends State<ProImageEditor>
-    with
-        ImageEditorConvertedConfigs,
-        SimpleConfigsAccessState,
-        MainEditorGlobalKeys {
+class ProImageEditorState extends State<ProImageEditor> with ImageEditorConvertedConfigs, SimpleConfigsAccessState, MainEditorGlobalKeys {
   /// Helper class for managing screen sizes and layout calculations.
   late final ScreenSizeHelper _screenSize;
 
@@ -389,14 +382,10 @@
   int _deviceOrientation = 0;
 
   /// Getter for the active layer currently being edited.
-  Layer? get _activeLayer =>
-      activeLayers.length > _selectedLayerIndex && _selectedLayerIndex >= 0
-          ? activeLayers[_selectedLayerIndex]
-          : null;
+  Layer? get _activeLayer => activeLayers.length > _selectedLayerIndex && _selectedLayerIndex >= 0 ? activeLayers[_selectedLayerIndex] : null;
 
   /// Get the list of layers from the current image editor changes.
-  List<Layer> get activeLayers =>
-      _stateManager.stateHistory[_stateManager.editPosition].layers;
+  List<Layer> get activeLayers => _stateManager.stateHistory[_stateManager.editPosition].layers;
 
   /// List to store the history of image editor changes.
   List<EditorStateHistory> get stateHistory => _stateManager.stateHistory;
@@ -405,8 +394,7 @@
   bool get canUndo => _stateManager.editPosition > 0;
 
   /// Determines whether redo actions can be performed on the current state.
-  bool get canRedo =>
-      _stateManager.editPosition < _stateManager.stateHistory.length - 1;
+  bool get canRedo => _stateManager.editPosition < _stateManager.stateHistory.length - 1;
 
   /// Hide all layers outside the drawn image when the screenshot controller
   /// takes a picture
@@ -432,8 +420,7 @@
       setState: setState,
     );
     _screenSize = ScreenSizeHelper(configs: configs, context: context);
-    _layerInteraction.scaleDebounce =
-        Debounce(const Duration(milliseconds: 100));
+    _layerInteraction.scaleDebounce = Debounce(const Duration(milliseconds: 100));
 
     _image = EditorImage(
       assetPath: widget.assetPath,
@@ -449,10 +436,8 @@
       filters: [],
     ));
 
-    Vibration.hasVibrator()
-        .then((value) => _layerInteraction.deviceCanVibrate = value ?? false);
-    Vibration.hasCustomVibrationsSupport().then(
-        (value) => _layerInteraction.deviceCanCustomVibrate = value ?? false);
+    Vibration.hasVibrator().then((value) => _layerInteraction.deviceCanVibrate = value ?? false);
+    Vibration.hasCustomVibrationsSupport().then((value) => _layerInteraction.deviceCanCustomVibrate = value ?? false);
 
     ServicesBinding.instance.keyboard.addHandler(_onKeyEvent);
     if (kIsWeb) {
@@ -466,9 +451,7 @@
     _controllers.dispose();
     _layerInteraction.scaleDebounce.dispose();
     _screenSize.screenSizeDebouncer.dispose();
-    SystemChrome.setSystemUIOverlayStyle(_theme.brightness == Brightness.dark
-        ? SystemUiOverlayStyle.light
-        : SystemUiOverlayStyle.dark);
+    SystemChrome.setSystemUIOverlayStyle(_theme.brightness == Brightness.dark ? SystemUiOverlayStyle.light : SystemUiOverlayStyle.dark);
     SystemChrome.restoreSystemUIOverlays();
     ServicesBinding.instance.keyboard.removeHandler(_onKeyEvent);
     if (kIsWeb && _browserContextMenuBeforeEnabled) {
@@ -518,12 +501,9 @@
 
     stateHistory.add(
       EditorStateHistory(
-        transformConfigs: _stateManager
-            .stateHistory[_stateManager.editPosition].transformConfigs,
+        transformConfigs: _stateManager.stateHistory[_stateManager.editPosition].transformConfigs,
         blur: _stateManager.blurStateHistory,
-        layers: List<Layer>.from(
-            stateHistory.last.layers.map((e) => _layerManager.copyLayer(e)))
-          ..add(layer),
+        layers: List<Layer>.from(stateHistory.last.layers.map((e) => _layerManager.copyLayer(e)))..add(layer),
         filters: _stateManager.filters,
       ),
     );
@@ -538,23 +518,19 @@
   /// This method removes a layer from the editor and updates the editing state.
   void removeLayer(int layerPos, {Layer? layer}) {
     _stateManager.cleanForwardChanges();
-    var layers =
-        List<Layer>.from(activeLayers.map((e) => _layerManager.copyLayer(e)));
+    var layers = List<Layer>.from(activeLayers.map((e) => _layerManager.copyLayer(e)));
     layers.removeAt(layerPos);
     stateHistory.add(
       EditorStateHistory(
-        transformConfigs: _stateManager
-            .stateHistory[_stateManager.editPosition].transformConfigs,
+        transformConfigs: _stateManager.stateHistory[_stateManager.editPosition].transformConfigs,
         blur: _stateManager.blurStateHistory,
         layers: layers,
         filters: _stateManager.filters,
       ),
     );
-    var oldIndex = activeLayers
-        .indexWhere((element) => element.id == (layer?.id ?? _tempLayer!.id));
+    var oldIndex = activeLayers.indexWhere((element) => element.id == (layer?.id ?? _tempLayer!.id));
     if (oldIndex >= 0) {
-      stateHistory[_stateManager.editPosition].layers[oldIndex] =
-          _layerManager.copyLayer(layer ?? _tempLayer!);
+      stateHistory[_stateManager.editPosition].layers[oldIndex] = _layerManager.copyLayer(layer ?? _tempLayer!);
     }
     _stateManager.editPosition++;
   }
@@ -566,19 +542,15 @@
     _stateManager.cleanForwardChanges();
     stateHistory.add(
       EditorStateHistory(
-        transformConfigs: _stateManager
-            .stateHistory[_stateManager.editPosition].transformConfigs,
+        transformConfigs: _stateManager.stateHistory[_stateManager.editPosition].transformConfigs,
         blur: _stateManager.blurStateHistory,
-        layers: List.from(
-            stateHistory.last.layers.map((e) => _layerManager.copyLayer(e))),
+        layers: List.from(stateHistory.last.layers.map((e) => _layerManager.copyLayer(e))),
         filters: _stateManager.filters,
       ),
     );
-    var oldIndex =
-        activeLayers.indexWhere((element) => element.id == _tempLayer!.id);
+    var oldIndex = activeLayers.indexWhere((element) => element.id == _tempLayer!.id);
     if (oldIndex >= 0) {
-      stateHistory[_stateManager.editPosition].layers[oldIndex] =
-          _layerManager.copyLayer(_tempLayer!);
+      stateHistory[_stateManager.editPosition].layers[oldIndex] = _layerManager.copyLayer(_tempLayer!);
     }
     _stateManager.editPosition++;
     _tempLayer = null;
@@ -588,8 +560,7 @@
   ///
   /// This method decodes the image if it hasn't been decoded yet and updates its properties.
   void _decodeImage() async {
-    bool shouldImportStateHistory =
-        _imageNeedDecode && initStateHistory != null;
+    bool shouldImportStateHistory = _imageNeedDecode && initStateHistory != null;
     _imageNeedDecode = false;
     var decodedImage = await decodeImageFromList(await _image.safeByteArray);
 
@@ -645,19 +616,17 @@
     double posX = layer.offset.dx;
     double posY = layer.offset.dy + _screenSize.appBarHeight;
 
-    _layerInteraction.lastPositionY =
-        posY <= _screenSize.screenMiddleY - _layerInteraction.hitSpan
-            ? LayerLastPosition.top
-            : posY >= _screenSize.screenMiddleY + _layerInteraction.hitSpan
-                ? LayerLastPosition.bottom
-                : LayerLastPosition.center;
-
-    _layerInteraction.lastPositionX =
-        posX <= _screenSize.screenMiddleX - _layerInteraction.hitSpan
-            ? LayerLastPosition.left
-            : posX >= _screenSize.screenMiddleX + _layerInteraction.hitSpan
-                ? LayerLastPosition.right
-                : LayerLastPosition.center;
+    _layerInteraction.lastPositionY = posY <= _screenSize.screenMiddleY - _layerInteraction.hitSpan
+        ? LayerLastPosition.top
+        : posY >= _screenSize.screenMiddleY + _layerInteraction.hitSpan
+            ? LayerLastPosition.bottom
+            : LayerLastPosition.center;
+
+    _layerInteraction.lastPositionX = posX <= _screenSize.screenMiddleX - _layerInteraction.hitSpan
+        ? LayerLastPosition.left
+        : posX >= _screenSize.screenMiddleX + _layerInteraction.hitSpan
+            ? LayerLastPosition.right
+            : LayerLastPosition.center;
   }
 
   /// Handle updates during scaling.
@@ -667,11 +636,9 @@
     if (_selectedLayerIndex < 0) {
       if (imageEditorTheme.editorMode == ThemeEditorMode.whatsapp) {
         _whatsAppHelper.filterShowHelper -= details.focalPointDelta.dy;
-        _whatsAppHelper.filterShowHelper =
-            max(0, min(120, _whatsAppHelper.filterShowHelper));
-
-        double pointerOffset =
-            _layerInteraction.snapStartPosY - details.focalPoint.dy;
+        _whatsAppHelper.filterShowHelper = max(0, min(120, _whatsAppHelper.filterShowHelper));
+
+        double pointerOffset = _layerInteraction.snapStartPosY - details.focalPoint.dy;
         if (pointerOffset > 20) {
           _swipeDirection = SwipeMode.up;
         } else if (pointerOffset < -20) {
@@ -686,8 +653,7 @@
     if (_whatsAppHelper.filterShowHelper > 0 || _activeLayer == null) return;
 
     if (_layerInteraction.rotateScaleLayerSizeHelper != null) {
-      _layerInteraction.freeStyleHighPerformanceScaling =
-          paintEditorConfigs.freeStyleHighPerformanceScaling ?? !isDesktop;
+      _layerInteraction.freeStyleHighPerformanceScaling = paintEditorConfigs.freeStyleHighPerformanceScaling ?? !isDesktop;
       _layerInteraction.calculateInteractiveButtonScaleRotate(
         activeLayer: _activeLayer!,
         screenPaddingHelper: EdgeInsets.only(top: _screenSize.appBarHeight),
@@ -702,8 +668,7 @@
 
     _layerInteraction.enabledHitDetection = false;
     if (details.pointerCount == 1) {
-      _layerInteraction.freeStyleHighPerformanceMoving =
-          paintEditorConfigs.freeStyleHighPerformanceMoving ?? isWebMobile;
+      _layerInteraction.freeStyleHighPerformanceMoving = paintEditorConfigs.freeStyleHighPerformanceMoving ?? isWebMobile;
       _layerInteraction.calculateMovement(
         activeLayer: _activeLayer!,
         context: context,
@@ -714,8 +679,7 @@
         configEnabledHitVibration: helperLines.hitVibration,
       );
     } else if (details.pointerCount == 2) {
-      _layerInteraction.freeStyleHighPerformanceScaling =
-          paintEditorConfigs.freeStyleHighPerformanceScaling ?? !isDesktop;
+      _layerInteraction.freeStyleHighPerformanceScaling = paintEditorConfigs.freeStyleHighPerformanceScaling ?? !isDesktop;
       _layerInteraction.calculateScaleRotate(
         activeLayer: _activeLayer!,
         detail: details,
@@ -731,12 +695,10 @@
   ///
   /// This method is called when a scaling operation ends and resets helper lines and flags.
   void _onScaleEnd(ScaleEndDetails detail) async {
-    if (_selectedLayerIndex < 0 &&
-        imageEditorTheme.editorMode == ThemeEditorMode.whatsapp) {
+    if (_selectedLayerIndex < 0 && imageEditorTheme.editorMode == ThemeEditorMode.whatsapp) {
       _layerInteraction.showHelperLines = false;
 
-      if (_swipeDirection != SwipeMode.none &&
-          DateTime.now().difference(_swipeStartTime).inMilliseconds < 200) {
+      if (_swipeDirection != SwipeMode.none && DateTime.now().difference(_swipeStartTime).inMilliseconds < 200) {
         if (_swipeDirection == SwipeMode.up) {
           _whatsAppHelper.filterSheetAutoAnimation(true, setState);
         } else if (_swipeDirection == SwipeMode.down) {
@@ -750,8 +712,7 @@
         }
       }
 
-      _whatsAppHelper.filterShowHelper =
-          max(0, min(120, _whatsAppHelper.filterShowHelper));
+      _whatsAppHelper.filterShowHelper = max(0, min(120, _whatsAppHelper.filterShowHelper));
       setState(() {});
     }
 
@@ -934,8 +895,7 @@
           theme: _theme,
           layers: _stateManager.activeLayers,
           configs: widget.configs,
-          transformConfigs: _stateManager
-              .stateHistory[_stateManager.editPosition].transformConfigs,
+          transformConfigs: _stateManager.stateHistory[_stateManager.editPosition].transformConfigs,
           mainImageSize: _screenSize.decodedImageSize,
           mainBodySize: _screenSize.bodySize,
           enableFakeHero: true,
@@ -1007,8 +967,7 @@
 
     stateHistory.add(
       EditorStateHistory(
-        transformConfigs: _stateManager
-            .stateHistory[_stateManager.editPosition].transformConfigs,
+        transformConfigs: _stateManager.stateHistory[_stateManager.editPosition].transformConfigs,
         blur: _stateManager.blurStateHistory,
         layers: activeLayers,
         filters: [
@@ -1054,8 +1013,7 @@
 
     stateHistory.add(
       EditorStateHistory(
-        transformConfigs: _stateManager
-            .stateHistory[_stateManager.editPosition].transformConfigs,
+        transformConfigs: _stateManager.stateHistory[_stateManager.editPosition].transformConfigs,
         blur: BlurStateHistory(blur: blur),
         layers: activeLayers,
         filters: _stateManager.filters,
@@ -1243,18 +1201,15 @@
         return closeEditor();
       }
     }
-<<<<<<< HEAD
 
     /// Hide every unnessacary element that Screenshot Controller will capture a correct image.
     setState(() {
       _doneEditing = true;
+      _layerInteraction.selectedLayerId = '';
       _screenshotHideOutsideImgContent = configs.captureOnlyImageArea;
     });
-=======
-    setState(() => _layerInteraction.selectedLayerId = '');
 
     _doneEditing = true;
->>>>>>> 0a23cb80
     LoadingDialog loading = LoadingDialog()
       ..show(
         context,
@@ -1367,10 +1322,8 @@
       for (var el in import.stateHistory) {
         for (var layer in el.layers) {
           // Calculate scaling factors for width and height
-          double scaleWidth =
-              _screenSize.decodedImageSize.width / imgSize.width;
-          double scaleHeight =
-              _screenSize.decodedImageSize.height / imgSize.height;
+          double scaleWidth = _screenSize.decodedImageSize.width / imgSize.width;
+          double scaleHeight = _screenSize.decodedImageSize.height / imgSize.height;
 
           if (scaleWidth == 0 || scaleWidth.isInfinite) scaleWidth = 1;
           if (scaleHeight == 0 || scaleHeight.isInfinite) scaleHeight = 1;
@@ -1394,8 +1347,7 @@
       _stateManager.editPosition = import.editorPosition + 1;
       _stateManager.stateHistory = [
         EditorStateHistory(
-            transformConfigs: _stateManager
-                .stateHistory[_stateManager.editPosition].transformConfigs,
+            transformConfigs: _stateManager.stateHistory[_stateManager.editPosition].transformConfigs,
             blur: BlurStateHistory(),
             filters: [],
             layers: []),
@@ -1422,8 +1374,7 @@
   /// `configs` specifies the export configurations, such as whether to include filters or layers.
   ///
   /// Returns an [ExportStateHistory] object containing the exported state history, image state history, image size, edit position, and export configurations.
-  ExportStateHistory exportStateHistory(
-      {ExportEditorConfigs configs = const ExportEditorConfigs()}) {
+  ExportStateHistory exportStateHistory({ExportEditorConfigs configs = const ExportEditorConfigs()}) {
     return ExportStateHistory(
       _stateManager.stateHistory,
       _screenSize.decodedImageSize,
@@ -1457,8 +1408,7 @@
           },
           child: LayoutBuilder(builder: (context, constraints) {
             // Check if screensize changed to recalculate image size
-            if (_screenSize.lastScreenSize.width != constraints.maxWidth ||
-                _screenSize.lastScreenSize.height != constraints.maxHeight) {
+            if (_screenSize.lastScreenSize.width != constraints.maxWidth || _screenSize.lastScreenSize.height != constraints.maxHeight) {
               _screenSize.screenSizeDebouncer(() {
                 _decodeImage();
               });
@@ -1510,8 +1460,7 @@
                           icons.undoAction,
                           color: _stateManager.editPosition > 0
                               ? imageEditorTheme.appBarForegroundColor
-                              : imageEditorTheme.appBarForegroundColor
-                                  .withAlpha(80),
+                              : imageEditorTheme.appBarForegroundColor.withAlpha(80),
                         ),
                         onPressed: undoAction,
                       ),
@@ -1521,11 +1470,9 @@
                         padding: const EdgeInsets.symmetric(horizontal: 8),
                         icon: Icon(
                           icons.redoAction,
-                          color: _stateManager.editPosition <
-                                  stateHistory.length - 1
+                          color: _stateManager.editPosition < stateHistory.length - 1
                               ? imageEditorTheme.appBarForegroundColor
-                              : imageEditorTheme.appBarForegroundColor
-                                  .withAlpha(80),
+                              : imageEditorTheme.appBarForegroundColor.withAlpha(80),
                         ),
                         onPressed: redoAction,
                       ),
@@ -1577,10 +1524,7 @@
                   children: [
                     Transform.scale(
                       transformHitTests: false,
-                      scale: 1 /
-                          constraints.maxHeight *
-                          (constraints.maxHeight -
-                              _whatsAppHelper.filterShowHelper * 2),
+                      scale: 1 / constraints.maxHeight * (constraints.maxHeight - _whatsAppHelper.filterShowHelper * 2),
                       child: _buildInteractiveContent(),
                     ),
                     if (_selectedLayerIndex < 0) ..._buildWhatsAppWidgets()
@@ -1595,12 +1539,8 @@
     return Center(
       child: ClipRect(
         child: SizedBox(
-          width: _screenshotHideOutsideImgContent
-              ? _screenSize.decodedImageSize.width
-              : null,
-          height: _screenshotHideOutsideImgContent
-              ? _screenSize.decodedImageSize.height
-              : null,
+          width: _screenshotHideOutsideImgContent ? _screenSize.decodedImageSize.width : null,
+          height: _screenshotHideOutsideImgContent ? _screenSize.decodedImageSize.height : null,
           child: ContentRecorder(
             controller: _controllers.screenshot,
             child: Stack(
@@ -1627,8 +1567,7 @@
   }
 
   List<Widget> _buildWhatsAppWidgets() {
-    double opacity =
-        max(0, min(1, 1 - 1 / 120 * _whatsAppHelper.filterShowHelper));
+    double opacity = max(0, min(1, 1 - 1 / 120 * _whatsAppHelper.filterShowHelper));
     return [
       WhatsAppAppBar(
         configs: widget.configs,
@@ -1666,8 +1605,7 @@
             margin: const EdgeInsets.only(top: 7),
             color: imageEditorTheme.filterEditor.whatsAppBottomBarColor,
             child: FilterEditorItemList(
-              itemScaleFactor:
-                  max(0, min(1, 1 / 120 * _whatsAppHelper.filterShowHelper)),
+              itemScaleFactor: max(0, min(1, 1 / 120 * _whatsAppHelper.filterShowHelper)),
               byteArray: widget.byteArray,
               file: widget.file,
               assetPath: widget.assetPath,
@@ -1675,17 +1613,13 @@
               blurFactor: _stateManager.blurStateHistory.blur,
               activeFilters: _stateManager.filters,
               configs: widget.configs,
-              selectedFilter: _stateManager.filters.isNotEmpty
-                  ? _stateManager.filters.first.filter
-                  : PresetFilters.none,
+              selectedFilter: _stateManager.filters.isNotEmpty ? _stateManager.filters.first.filter : PresetFilters.none,
               onSelectFilter: (filter) {
                 _stateManager.cleanForwardChanges();
 
                 stateHistory.add(
                   EditorStateHistory(
-                    transformConfigs: _stateManager
-                        .stateHistory[_stateManager.editPosition]
-                        .transformConfigs,
+                    transformConfigs: _stateManager.stateHistory[_stateManager.editPosition].transformConfigs,
                     blur: _stateManager.blurStateHistory,
                     layers: activeLayers,
                     filters: [
@@ -1732,26 +1666,19 @@
                             scrollDirection: Axis.horizontal,
                             child: ConstrainedBox(
                               constraints: BoxConstraints(
-                                minWidth:
-                                    min(_screenSize.lastScreenSize.width, 600),
+                                minWidth: min(_screenSize.lastScreenSize.width, 600),
                                 maxWidth: 600,
                               ),
                               child: Padding(
-                                padding: const EdgeInsets.symmetric(
-                                    horizontal: 12.0),
+                                padding: const EdgeInsets.symmetric(horizontal: 12.0),
                                 child: Row(
-                                  mainAxisAlignment:
-                                      MainAxisAlignment.spaceBetween,
+                                  mainAxisAlignment: MainAxisAlignment.spaceBetween,
                                   mainAxisSize: MainAxisSize.min,
                                   children: <Widget>[
                                     if (paintEditorConfigs.enabled)
                                       FlatIconTextButton(
-                                        key: const ValueKey(
-                                            'open-painting-editor-btn'),
-                                        label: Text(
-                                            i18n.paintEditor
-                                                .bottomNavigationBarText,
-                                            style: bottomTextStyle),
+                                        key: const ValueKey('open-painting-editor-btn'),
+                                        label: Text(i18n.paintEditor.bottomNavigationBarText, style: bottomTextStyle),
                                         icon: Icon(
                                           icons.paintingEditor.bottomNavBar,
                                           size: bottomIconSize,
@@ -1761,12 +1688,8 @@
                                       ),
                                     if (textEditorConfigs.enabled)
                                       FlatIconTextButton(
-                                        key: const ValueKey(
-                                            'open-text-editor-btn'),
-                                        label: Text(
-                                            i18n.textEditor
-                                                .bottomNavigationBarText,
-                                            style: bottomTextStyle),
+                                        key: const ValueKey('open-text-editor-btn'),
+                                        label: Text(i18n.textEditor.bottomNavigationBarText, style: bottomTextStyle),
                                         icon: Icon(
                                           icons.textEditor.bottomNavBar,
                                           size: bottomIconSize,
@@ -1776,12 +1699,8 @@
                                       ),
                                     if (cropRotateEditorConfigs.enabled)
                                       FlatIconTextButton(
-                                        key: const ValueKey(
-                                            'open-crop-rotate-editor-btn'),
-                                        label: Text(
-                                            i18n.cropRotateEditor
-                                                .bottomNavigationBarText,
-                                            style: bottomTextStyle),
+                                        key: const ValueKey('open-crop-rotate-editor-btn'),
+                                        label: Text(i18n.cropRotateEditor.bottomNavigationBarText, style: bottomTextStyle),
                                         icon: Icon(
                                           icons.cropRotateEditor.bottomNavBar,
                                           size: bottomIconSize,
@@ -1791,12 +1710,8 @@
                                       ),
                                     if (filterEditorConfigs.enabled)
                                       FlatIconTextButton(
-                                        key: const ValueKey(
-                                            'open-filter-editor-btn'),
-                                        label: Text(
-                                            i18n.filterEditor
-                                                .bottomNavigationBarText,
-                                            style: bottomTextStyle),
+                                        key: const ValueKey('open-filter-editor-btn'),
+                                        label: Text(i18n.filterEditor.bottomNavigationBarText, style: bottomTextStyle),
                                         icon: Icon(
                                           icons.filterEditor.bottomNavBar,
                                           size: bottomIconSize,
@@ -1806,12 +1721,8 @@
                                       ),
                                     if (blurEditorConfigs.enabled)
                                       FlatIconTextButton(
-                                        key: const ValueKey(
-                                            'open-blur-editor-btn'),
-                                        label: Text(
-                                            i18n.blurEditor
-                                                .bottomNavigationBarText,
-                                            style: bottomTextStyle),
+                                        key: const ValueKey('open-blur-editor-btn'),
+                                        label: Text(i18n.blurEditor.bottomNavigationBarText, style: bottomTextStyle),
                                         icon: Icon(
                                           icons.blurEditor.bottomNavBar,
                                           size: bottomIconSize,
@@ -1821,12 +1732,8 @@
                                       ),
                                     if (emojiEditorConfigs.enabled)
                                       FlatIconTextButton(
-                                        key: const ValueKey(
-                                            'open-emoji-editor-btn'),
-                                        label: Text(
-                                            i18n.emojiEditor
-                                                .bottomNavigationBarText,
-                                            style: bottomTextStyle),
+                                        key: const ValueKey('open-emoji-editor-btn'),
+                                        label: Text(i18n.emojiEditor.bottomNavigationBarText, style: bottomTextStyle),
                                         icon: Icon(
                                           icons.emojiEditor.bottomNavBar,
                                           size: bottomIconSize,
@@ -1836,12 +1743,8 @@
                                       ),
                                     if (stickerEditorConfigs?.enabled == true)
                                       FlatIconTextButton(
-                                        key: const ValueKey(
-                                            'open-sticker-editor-btn'),
-                                        label: Text(
-                                            i18n.stickerEditor
-                                                .bottomNavigationBarText,
-                                            style: bottomTextStyle),
+                                        key: const ValueKey('open-sticker-editor-btn'),
+                                        label: Text(i18n.stickerEditor.bottomNavigationBarText, style: bottomTextStyle),
                                         icon: Icon(
                                           icons.stickerEditor.bottomNavBar,
                                           size: bottomIconSize,
@@ -1869,15 +1772,10 @@
           initialData: false,
           builder: (context, snapshot) {
             return MouseRegion(
-              cursor: snapshot.data != true
-                  ? SystemMouseCursors.basic
-                  : imageEditorTheme.layerInteraction.hoverCursor,
+              cursor: snapshot.data != true ? SystemMouseCursors.basic : imageEditorTheme.layerInteraction.hoverCursor,
               onHover: isDesktop
                   ? (event) {
-                      var hasHit = activeLayers.indexWhere((element) =>
-                              element is PaintingLayerData &&
-                              element.item.hit) >=
-                          0;
+                      var hasHit = activeLayers.indexWhere((element) => element is PaintingLayerData && element.item.hit) >= 0;
                       if (hasHit != snapshot.data) {
                         _controllers.mouseMoveStream.add(hasHit);
                       }
@@ -1902,12 +1800,9 @@
                               : EdgeInsets.only(top: _screenSize.appBarHeight),
                       layerData: layerItem,
                       enableHitDetection: _layerInteraction.enabledHitDetection,
-                      freeStyleHighPerformanceScaling:
-                          _layerInteraction.freeStyleHighPerformanceScaling,
-                      freeStyleHighPerformanceMoving:
-                          _layerInteraction.freeStyleHighPerformanceMoving,
-                      selected:
-                          _layerInteraction.selectedLayerId == layerItem.id,
+                      freeStyleHighPerformanceScaling: _layerInteraction.freeStyleHighPerformanceScaling,
+                      freeStyleHighPerformanceMoving: _layerInteraction.freeStyleHighPerformanceMoving,
+                      selected: _layerInteraction.selectedLayerId == layerItem.id,
                       isInteractive: !_isEditorOpen,
                       onEditTap: () {
                         if (layerItem is TextLayerData) {
@@ -1916,10 +1811,7 @@
                       },
                       onTap: (layer) async {
                         if (_layerInteraction.layersAreSelectable(configs)) {
-                          _layerInteraction.selectedLayerId =
-                              layer.id == _layerInteraction.selectedLayerId
-                                  ? ''
-                                  : layer.id;
+                          _layerInteraction.selectedLayerId = layer.id == _layerInteraction.selectedLayerId ? '' : layer.id;
                         } else if (layer is TextLayerData) {
                           _onTextLayerTap(layer);
                         }
@@ -1938,10 +1830,8 @@
                       },
                       onScaleRotateDown: (details, layerOriginalSize) {
                         _selectedLayerIndex = i;
-                        _layerInteraction.rotateScaleLayerSizeHelper =
-                            layerOriginalSize;
-                        _layerInteraction.rotateScaleLayerScaleHelper =
-                            layerItem.scale;
+                        _layerInteraction.rotateScaleLayerSizeHelper = layerOriginalSize;
+                        _layerInteraction.rotateScaleLayerScaleHelper = layerItem.scale;
                       },
                       onScaleRotateUp: (details) {
                         _layerInteraction.rotateScaleLayerSizeHelper = null;
@@ -1953,10 +1843,7 @@
                       },
                       onRemoveTap: () {
                         setState(() {
-                          removeLayer(
-                              activeLayers.indexWhere(
-                                  (element) => element.id == layerItem.id),
-                              layer: layerItem);
+                          removeLayer(activeLayers.indexWhere((element) => element.id == layerItem.id), layer: layerItem);
                         });
                         widget.onUpdateUI?.call();
                       },
@@ -2031,11 +1918,8 @@
               decoration: BoxDecoration(
                 color: _layerInteraction.hoverRemoveBtn
                     ? Colors.red
-                    : (imageEditorTheme.editorMode == ThemeEditorMode.simple
-                        ? Colors.grey.shade800
-                        : Colors.black12),
-                borderRadius:
-                    const BorderRadius.only(bottomRight: Radius.circular(100)),
+                    : (imageEditorTheme.editorMode == ThemeEditorMode.simple ? Colors.grey.shade800 : Colors.black12),
+                borderRadius: const BorderRadius.only(bottomRight: Radius.circular(100)),
               ),
               padding: const EdgeInsets.only(right: 12, bottom: 7),
               child: Center(
@@ -2051,11 +1935,7 @@
 
   Widget _buildImageWithFilter() {
     return Padding(
-      padding: _selectedLayerIndex >= 0
-          ? EdgeInsets.only(
-              top: _screenSize.appBarHeight,
-              bottom: _screenSize.bottomBarHeight)
-          : EdgeInsets.zero,
+      padding: _selectedLayerIndex >= 0 ? EdgeInsets.only(top: _screenSize.appBarHeight, bottom: _screenSize.bottomBarHeight) : EdgeInsets.zero,
       child: Hero(
         tag: !_inited ? '--' : heroTag,
         createRectTween: (begin, end) => RectTween(begin: begin, end: end),
