--- conflicted
+++ resolved
@@ -1,3 +1,4 @@
+// Project imports:
 import '../../pro_image_editor.dart';
 
 export 'package:emoji_picker_flutter/emoji_picker_flutter.dart'
@@ -48,10 +49,6 @@
     this.initScale = 5.0,
     this.checkPlatformCompatibility = true,
     this.emojiSet = defaultEmojiSet,
-<<<<<<< HEAD
+    this.editorBoxConstraintsBuilder,
   }) : assert(initScale > 0, 'initScale must be positive');
-=======
-    this.editorBoxConstraintsBuilder,
-  });
->>>>>>> 294b27f3
 }